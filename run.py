--- conflicted
+++ resolved
@@ -1,12 +1,8 @@
 from parser.lark_parser import parser
-<<<<<<< HEAD
 from IR.intermediateRepresentation import generate_ir, validate_ir, pretty_print_ir, inline_udf_in_ir
 from IR.udf.manager import UDFManager
 from core.table_manager import TableManager
-=======
-from IR.intermediateRepresentation import generate_ir, validate_ir, pretty_print_ir
-from planner.executor import Executor
->>>>>>> a876a6f0
+from planner.executor import Executor  # Required if you're still using Executor in some contexts
 import json
 import os
 import re
@@ -248,7 +244,6 @@
 def execute_statement(ir: dict, table_manager: TableManager, udf_manager: UDFManager) -> bool:
     """Execute a single SQL statement."""
     try:
-<<<<<<< HEAD
         print(f"\nExecuting statement of type: {ir['type']}")
         print("Statement IR: ", ir)
         
@@ -425,42 +420,4 @@
         return False
 
 if __name__ == "__main__":
-    main()
-=======
-        result = parser.parse(sql_query)
-        print("Parsed SQL Query:")
-        print(result)
-        ir = generate_ir(result)
-        print("Generated Intermediate Representation (IR):")
-        print(ir)
-        validate_ir(ir, schema=schema)
-        print("IR validation passed.")
-        pretty_ir = pretty_print_ir(ir) if ir["type"] == "select" else ""
-        print("Pretty Printed IR:")
-        print(pretty_ir)
-
-        executor = Executor(table_name=ir["table"], storage_type="json")
-        if ir["type"] == "create_table":
-            executor.create_table(ir["columns"])
-        elif ir["type"] == "insert":
-            executor.insert(ir["values"])
-        elif ir["type"] == "select":
-            results = executor.select(ir["filters"], ir["columns"])
-            print("Query Results:")
-            if results:
-                for row in results:
-                    print(row)
-            else:
-                print("No results found.")
-        else:
-            print("Unsupported IR type:", ir["type"])
-
-    except Exception as e:
-        print("Error parsing SQL query:")
-        print(e)
-        # print("Please ensure your SQL syntax is correct.")
-        # print("Example queries:")
-        # print("1. SELECT name, age FROM users WHERE age >= 25 AND name != 'Alice'")
-        # print("2. INSERT INTO users (id, name) VALUES (1, 'Bob')")
-        # print("3. CREATE TABLE users (id INT, name TEXT)")
->>>>>>> a876a6f0
+    main()