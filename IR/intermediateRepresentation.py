from .udf.manager import UDFManager

# Initialize the UDF manager as a global instance
udf_manager = UDFManager()

def generate_ir(parsed_query):
    # Step 1: Extract relevant information from the parsed query
    print("Generating IR from parsed query: ", parsed_query)
    type = parsed_query.get("type")
<<<<<<< HEAD
    
    # Handle UDF creation
    if type == "create_function":
        # Extract function definition parts
        name = parsed_query.get("name")
        params = parsed_query.get("params", [])
        return_type = parsed_query.get("return_type")
        body = parsed_query.get("body")
        
        if not all([name, return_type, body]):
            raise ValueError("Missing required function definition parts")
            
        # Create function definition
        function_def = {
            "name": name,
            "params": params,
            "return_type": return_type,
            "body": body
        }
        
        return {
            "type": "create_function",
            "name": name,
            "params": params,
            "return_type": return_type,
            "body": body
        }
    
    # Handle regular queries
=======
>>>>>>> a876a6f0
    condition = "from" if type == "select" else "table" if type == "insert" else "table" if type == "create_table" else None
    print("condition: ", condition)
    table_name = parsed_query.get(condition, None)
    if not table_name:
        # For INSERT statements, get table name from the 'into' field
        if type == "insert":
            table_name = parsed_query.get("into")
            if not table_name:
                raise ValueError("Table name not found in parsed query.")
    elif not table_name:
        raise ValueError("Table name not found in parsed query.")
        
    columns = parsed_query.get("columns", [])
<<<<<<< HEAD
=======
    filters = parsed_query.get("where", [])
    values = parsed_query.get("values", [])

    print("type: ", type)
    print("table_name: ", table_name)
    print("filters: ", filters)
    if filters:
        for filter_condition in filters:
            filters = [{"column": filter_condition["left"], "operator": filter_condition["op"], "value": filter_condition["right"]}]
>>>>>>> a876a6f0
    
    # Handle WHERE clause
    where = parsed_query.get("where", [])
    if where:
        if isinstance(where, dict):
            # Single filter condition
            if where.get("type") == "function_call":
                # Function call in WHERE clause
                return {
                    "type": type,
                    "table": table_name,
                    "columns": columns,
                    "where": where  # Keep the function call structure intact
                }
            else:
                return {
                    "type": type,
                    "table": table_name,
                    "columns": columns,
                    "where": where  # Keep the comparison structure intact
                }
        else:
            # Multiple filter conditions
            filters = []
            for filter_condition in where:
                if filter_condition.get("type") == "function_call":
                    # Function call in WHERE clause
                    filters.append(filter_condition)  # Keep the function call structure intact
                else:
                    filters.append({
                        "column": filter_condition["left"],
                        "operator": filter_condition["op"],
                        "value": filter_condition["right"]
                    })
            return {
                "type": type,
                "table": table_name,
                "columns": columns,
                "where": filters
            }
    
    # Create the intermediate representation
    ir = {
        "type": type,
        "table": table_name,
        "columns": columns,
<<<<<<< HEAD
        "where": []  # Empty where clause
=======
        "filters": filters,
        "values": values
>>>>>>> a876a6f0
    }
    
    # Add values for INSERT statements
    if type == "insert":
        ir["values"] = parsed_query.get("values", [])

    print("Generated IR: ", ir)
    return ir

def _replace_params(body, params, args):
    """Helper function to replace parameter placeholders with actual arguments."""
    if isinstance(body, str):
        for i, param in enumerate(params):
            if body == param["name"]:
                # If the argument is a string literal, keep it as is (remove quotes if any)
                if isinstance(args[i], str):
                    return args[i].strip("'\"") 
                return args[i]
        return body
    elif isinstance(body, dict):
        new_body = {}
        for key, value in body.items():
            new_body[key] = _replace_params(value, params, args)
        return new_body
    elif isinstance(body, list):
        return [_replace_params(item, params, args) for item in body]
    else:
        return body

def inline_udf_in_ir(ir, udf_manager: UDFManager):
    """Recursively traverse the IR and inline UDFs."""
    if isinstance(ir, dict):
        if ir.get("type") == "function_call":
            function_name = ir.get("function_name")
            arguments = ir.get("arguments", [])
            
            # Get UDF definition
            udf_def = udf_manager.get_function(function_name)
            if not udf_def:
                raise ValueError(f"UDF '{function_name}' not found.")

            # Replace parameters in the UDF body with actual arguments
            # The body is directly the expression to be inlined
            # For IF statements, this will become a CASE WHEN
            inlined_body = _replace_params(udf_def["body"], udf_def["params"], arguments)
            
            # Return the inlined expression directly
            return {
                "type": "inlined_expression",
                "original_function_call": { # Store essential parts of the original call for aliasing
                    "function_name": function_name,
                    "arguments": arguments # These are already processed by _replace_params if they were params themselves
                                          # Or they are Tokens/literals from the original call
                },
                "expression": inlined_body
            }
            
        else:
            # Recursively process other parts of the IR
            new_ir = {}
            for key, value in ir.items():
                new_ir[key] = inline_udf_in_ir(value, udf_manager)
            return new_ir
            
    elif isinstance(ir, list):
        return [inline_udf_in_ir(item, udf_manager) for item in ir]
        
    else:
        # Base case: not a dict or list, or not a function call
        return ir

import os
import json
from core.json_table import JSONTable
def validate_ir(ir, schema):
    # Handle UDF validation
    if ir["type"] == "create_function":
        # UDF validation is handled during registration
        return True
        
    # Step 1: Check if the table exists in the schema
    print("Validating IR: ", ir)
    if ir["type"] == "select":
        return validate_select_ir(ir, schema)
    elif ir["type"] == "create_table":
        return validate_create_table_ir(ir, schema)
    elif ir["type"] == "insert":
        table = ir["table"]
        table_exists = JSONTable.exists(table, base_path="data")
        if not table_exists:
            raise ValueError(f"Table {table} does not exist in the schema.")
        


def pretty_print_ir(ir):
    # Step 1: Format the IR for better readability
    print("Pretty printing IR: ", ir)
    formatted_ir = f"Query on table: {ir['table']}\n"
    formatted_ir += "Columns: " + ", ".join(ir["columns"]) + "\n"
    formatted_ir += "Filters:\n"
    print("formatted_ir: ", formatted_ir)
    if  len(ir["filters"]) == 0:
        formatted_ir += "  - No filters applied\n"
    else:
        formatted_ir += "  - Applied filters:\n"
        for filter_condition in ir["filters"]:
            formatted_ir += f"  - {filter_condition['column']} {filter_condition['operator']} {filter_condition['value']}\n"

    return formatted_ir



def validate_select_ir(ir, schema):
    table = ir["table"]
    file_path = f"data/{table}.json"
    if os.path.exists(file_path):
        with open(file_path, "r") as file:
            schema = json.load(file)
            try:
                # Step 2: Validate columns
                for column in ir["columns"]:
                    if column not in schema["columns"]:
                        print(f"Column {column} does not exist in table {ir['table']}.")
                        raise ValueError(f"Column {column} does not exist in table {ir['table']}.")

                # Step 3: Validate filters
                for filter_condition in ir["filters"]:
                    print("filter_condition: ", filter_condition)
                    if len(filter_condition) > 0 and filter_condition["column"] not in schema["columns"]:
                        print(f"Filter column {filter_condition['column']} does not exist in table {ir['table']}.")
                        raise ValueError(f"Filter column {filter_condition['column']} does not exist in table {ir['table']}.")

                return True
            except KeyError as e:
                print(f"Key error in schema validation: {e}")
                raise ValueError(f"Invalid schema structure for table {ir['table']}.")
        
    else:
        print(f"Table {ir['table']} does not exist in the schema.")
        raise ValueError(f"Table {ir['table']} does not exist in the schema.")


def validate_create_table_ir(ir, schema):
    table = ir["table"]
    table_exists = JSONTable.exists(table, base_path="data")
    if table_exists:
        raise ValueError(f"Table {table} already exists in the schema.")
    else:
        # Create a new table schema
        columns = ir["columns"]
        if not columns:
            raise ValueError("No columns specified for the new table.")
        column_set = set()
        for column in columns:
            if column["name"] in column_set:
                raise ValueError(f"Duplicate column name: {column['name']}")
            else: 
                column_set.add(column["name"])
        print("True")
        return True
    
# Example usage:
parsed_query = {
    "type": "select",
    "columns": ["name"],
    "from": "users",
    "where": {
        "left": "age",
        "op": ">",
        "right": 30
    }
}

generated_ir = {
    "type": "select",
    "table": "users",
    "columns": ["name"],
    "filters": [{"column": "age", "op": ">", "value": 30}]
}

schema = {
    "users": {
        "columns": ["id", "name", "age"]
    }
}


# example_ir = generate_ir(parsed_query)
# print("Generated IR: ", example_ir)
# try:
#     validate_ir(example_ir, schema)
#     print("IR is valid.")
# except ValueError as e:
#     print("IR validation error: ", e)
# print("Pretty Printed IR: ")
# print(pretty_print_ir(example_ir))<|MERGE_RESOLUTION|>--- conflicted
+++ resolved
@@ -7,8 +7,7 @@
     # Step 1: Extract relevant information from the parsed query
     print("Generating IR from parsed query: ", parsed_query)
     type = parsed_query.get("type")
-<<<<<<< HEAD
-    
+
     # Handle UDF creation
     if type == "create_function":
         # Extract function definition parts
@@ -16,18 +15,10 @@
         params = parsed_query.get("params", [])
         return_type = parsed_query.get("return_type")
         body = parsed_query.get("body")
-        
+
         if not all([name, return_type, body]):
             raise ValueError("Missing required function definition parts")
-            
-        # Create function definition
-        function_def = {
-            "name": name,
-            "params": params,
-            "return_type": return_type,
-            "body": body
-        }
-        
+
         return {
             "type": "create_function",
             "name": name,
@@ -35,63 +26,44 @@
             "return_type": return_type,
             "body": body
         }
-    
-    # Handle regular queries
-=======
->>>>>>> a876a6f0
-    condition = "from" if type == "select" else "table" if type == "insert" else "table" if type == "create_table" else None
+
+    # Determine the field that holds the table name
+    condition = "from" if type == "select" else "table" if type in ["insert", "create_table"] else None
     print("condition: ", condition)
-    table_name = parsed_query.get(condition, None)
-    if not table_name:
-        # For INSERT statements, get table name from the 'into' field
-        if type == "insert":
-            table_name = parsed_query.get("into")
-            if not table_name:
-                raise ValueError("Table name not found in parsed query.")
+    table_name = parsed_query.get(condition)
+    if not table_name and type == "insert":
+        table_name = parsed_query.get("into")
+        if not table_name:
+            raise ValueError("Table name not found in parsed query.")
     elif not table_name:
         raise ValueError("Table name not found in parsed query.")
-        
+
     columns = parsed_query.get("columns", [])
-<<<<<<< HEAD
-=======
-    filters = parsed_query.get("where", [])
     values = parsed_query.get("values", [])
-
-    print("type: ", type)
-    print("table_name: ", table_name)
-    print("filters: ", filters)
-    if filters:
-        for filter_condition in filters:
-            filters = [{"column": filter_condition["left"], "operator": filter_condition["op"], "value": filter_condition["right"]}]
->>>>>>> a876a6f0
-    
+    where = parsed_query.get("where", [])
+    filters = []
+
     # Handle WHERE clause
-    where = parsed_query.get("where", [])
     if where:
         if isinstance(where, dict):
-            # Single filter condition
             if where.get("type") == "function_call":
-                # Function call in WHERE clause
                 return {
                     "type": type,
                     "table": table_name,
                     "columns": columns,
-                    "where": where  # Keep the function call structure intact
+                    "where": where
                 }
             else:
                 return {
                     "type": type,
                     "table": table_name,
                     "columns": columns,
-                    "where": where  # Keep the comparison structure intact
+                    "where": where
                 }
         else:
-            # Multiple filter conditions
-            filters = []
             for filter_condition in where:
                 if filter_condition.get("type") == "function_call":
-                    # Function call in WHERE clause
-                    filters.append(filter_condition)  # Keep the function call structure intact
+                    filters.append(filter_condition)
                 else:
                     filters.append({
                         "column": filter_condition["left"],
@@ -104,88 +76,19 @@
                 "columns": columns,
                 "where": filters
             }
-    
-    # Create the intermediate representation
+
+    # Build IR for statements without WHERE clause
     ir = {
         "type": type,
         "table": table_name,
         "columns": columns,
-<<<<<<< HEAD
-        "where": []  # Empty where clause
-=======
         "filters": filters,
         "values": values
->>>>>>> a876a6f0
     }
-    
-    # Add values for INSERT statements
-    if type == "insert":
-        ir["values"] = parsed_query.get("values", [])
 
     print("Generated IR: ", ir)
     return ir
 
-def _replace_params(body, params, args):
-    """Helper function to replace parameter placeholders with actual arguments."""
-    if isinstance(body, str):
-        for i, param in enumerate(params):
-            if body == param["name"]:
-                # If the argument is a string literal, keep it as is (remove quotes if any)
-                if isinstance(args[i], str):
-                    return args[i].strip("'\"") 
-                return args[i]
-        return body
-    elif isinstance(body, dict):
-        new_body = {}
-        for key, value in body.items():
-            new_body[key] = _replace_params(value, params, args)
-        return new_body
-    elif isinstance(body, list):
-        return [_replace_params(item, params, args) for item in body]
-    else:
-        return body
-
-def inline_udf_in_ir(ir, udf_manager: UDFManager):
-    """Recursively traverse the IR and inline UDFs."""
-    if isinstance(ir, dict):
-        if ir.get("type") == "function_call":
-            function_name = ir.get("function_name")
-            arguments = ir.get("arguments", [])
-            
-            # Get UDF definition
-            udf_def = udf_manager.get_function(function_name)
-            if not udf_def:
-                raise ValueError(f"UDF '{function_name}' not found.")
-
-            # Replace parameters in the UDF body with actual arguments
-            # The body is directly the expression to be inlined
-            # For IF statements, this will become a CASE WHEN
-            inlined_body = _replace_params(udf_def["body"], udf_def["params"], arguments)
-            
-            # Return the inlined expression directly
-            return {
-                "type": "inlined_expression",
-                "original_function_call": { # Store essential parts of the original call for aliasing
-                    "function_name": function_name,
-                    "arguments": arguments # These are already processed by _replace_params if they were params themselves
-                                          # Or they are Tokens/literals from the original call
-                },
-                "expression": inlined_body
-            }
-            
-        else:
-            # Recursively process other parts of the IR
-            new_ir = {}
-            for key, value in ir.items():
-                new_ir[key] = inline_udf_in_ir(value, udf_manager)
-            return new_ir
-            
-    elif isinstance(ir, list):
-        return [inline_udf_in_ir(item, udf_manager) for item in ir]
-        
-    else:
-        # Base case: not a dict or list, or not a function call
-        return ir
 
 import os
 import json
